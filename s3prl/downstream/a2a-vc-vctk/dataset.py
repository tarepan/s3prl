# -*- coding: utf-8 -*- #
"""*********************************************************************************************"""
#   FileName     [ dataset.py ]
#   Synopsis     [ The VCTK + VCC2020 dataset ]
#   Author       [ Wen-Chin Huang (https://github.com/unilight) ]
#   Copyright    [ Copyright(c), Toda Lab, Nagoya University, Japan ]
"""*********************************************************************************************"""


import os
import random
from typing import List, Optional
from pathlib import Path
import pickle

import librosa
import numpy as np
from tqdm import tqdm
from speechcorpusy import load_preset
from speechdatasety.helper.archive import hash_args
from speechdatasety.helper.archive import try_to_acquire_archive_contents, save_archive
from speechdatasety.helper.adress import dataset_adress, generate_path_getter
from speechdatasety.interface.speechcorpusy import ItemId

import torch
from torch.nn.utils.rnn import pad_sequence
from torch.utils.data.dataset import Dataset

from resemblyzer import preprocess_wav, VoiceEncoder
from .utils import logmelspectrogram
from .utils import read_hdf5, write_hdf5


# Hardcoded VCC2020 speaker names for evaluation
SRCSPKS = ["SEF1", "SEF2", "SEM1", "SEM2"]
TRGSPKS_TASK1 = ["TEF1", "TEF2", "TEM1", "TEM2"]

# Hardcoded resampling rate
FS = 16000


def save_vc_tuples(content_path: Path, num_target: int, tuples: List[List[ItemId]]):
    p = content_path / f"vc_{num_target}_tuples.pkl"
    with open(p, "wb") as f:
        pickle.dump(tuples, f)

def try_load_vc_tuples(content_path: Path, num_target: int) -> Optional[List[List[ItemId]]]:
    p = content_path / f"vc_{num_target}_tuples.pkl"
    if p.exists():
        with open(p, "rb") as f:
            return pickle.load(f)
    else:
        return None


def generate_vc_tuples(
    sources: List[ItemId],
    targets: List[ItemId],
    num_target: int,
    ) -> List[ItemId]:
    """Generate utterance tuples for voice convertion.

    VC needs a source utterance (content source) and multiple target utterances (style target).
    This function generate this tuples for all source utterances.
    Target utterances are randomly sampled from utterances of single target speaker.
    Args:
        sources: Source utterances
        targets: Target utterances
        num_target: Target utterances (that will be averaged in downstream) per single source
    Returns:
        (List[ItemId]): #0 is a source, #1~ are targets
    """
<<<<<<< HEAD
    # X::Pair[]
    X = []
    for trgspk in TRGSPKS_TASK1:
        # Target .wav file adress list of a speaker, filtered out those exist
        spk_file_list = []
        for number in train_file_list:
            # eval_data_root / trgspk / f"{number}.wav"
            wav_path = os.path.join(eval_data_root, trgspk, number + ".wav")
            if os.path.isfile(wav_path):
                spk_file_list.append(wav_path)
            else:
                print(f"Remove from train_file_list: {wav_path}")
        # generate pairs
        for srcspk in SRCSPKS:
            for number in file_list:
                random.shuffle(spk_file_list)
                # Pair: [adress_src, adress_tgt_1, adress_tgt_2, ..., adress_tgt_num_samples]
                # eval_data_root / srcspk / f"{number}.wav"
                pair = [os.path.join(eval_data_root, srcspk, number + ".wav")]
                pair.extend(spk_file_list[:num_samples])
                X.append(pair)
    return X
=======
    target_speakers = set(map(lambda item_id: item_id.speaker, targets))
    full_list = []
    for trgspk in target_speakers:
        # "all_sources to trgspk" vc tuple
        utts_of_trgspk = list(filter(lambda item_id: item_id.speaker == trgspk, targets))
        for src in sources:
            vc_tuple = [src, *random.sample(utts_of_trgspk, num_target)]
            full_list.append(vc_tuple)
    return full_list
>>>>>>> adb835bb


class VCTK_VCC2020Dataset(Dataset):
    """dataset for a2a-vc-vctk task

    Training:   VCTK
    Evaluation: VCC2020
    """

    def __init__(self,
        split: str,
        adress_data_root: str,
        fbank_config,
        num_target: int,
        download: bool = False,
        train_dev_seed=1337,
        **kwargs
        ):
        """
        Prepare voice conversion tuples (source-targets tuple), then generate speaker embedding.

        Data split: [train, dev] = [:-11, -5:, -10:-5] for each speaker

        Args:
            split: "train" | "dev" | "test"
            adress_data_root: Root adress of train/dev corpus (VCTK)
            fbank_config: Filterback configurations
            num_target: Number of target utterances per single source utterance
            download: Whether to download train/dev corpus if needed
            train_dev_seed: Random seed, affect item order
        """
        super().__init__()
        self.split = split
        self.fbank_config = fbank_config

        # Design Notes:
        #   HDF5:
        #     HDF5 is over-enginerring.
        #     Currently it is used only for embeddings, and all embeddings are saved
        #     in different .h5 files.
        #     No dataset-wide access, no partial access.

        # Get corpus
        corpus_name = "VCTK" if (split == 'train' or split == 'dev') else "VCC20"
        self._corpus = load_preset(corpus_name, root=adress_data_root, download=download)

        # Construct dataset adresses
        adress_archive, self._path_contents = dataset_adress(
            adress_data_root,
            self._corpus.__class__.__name__,
            "emb",
            f"{split}_hashed_args",
        )
        self.get_path_emb = generate_path_getter("emb", self._path_contents)

        # Select data identities.
        all_utterances = self._corpus.get_identities()
        ## list of [content_source_utt, style_target_utt_1, style_target_utt_2, ...]
        self._vc_tuples: List[List[ItemId]] = []
        ## list of style target, which will be preprocessed as embedding
        self._targets: List[ItemId] = []

        if split == 'train' or split == 'dev':
            # target is self, source:target = 1:1
            ## Data split: [0, -10] is for train, [-5:] is for dev for each speaker
            is_train = split == 'train'
            for spk in set(map(lambda item_id: item_id.speaker, all_utterances)):
                utts_spk = list(map(
                    # self target
                    lambda item_id: [item_id, item_id],
                    filter(lambda item_id: item_id.speaker == spk, all_utterances)
                ))
                self._vc_tuples.extend(utts_spk[:-10] if is_train else utts_spk[-5:])
            random.seed(train_dev_seed)
            random.shuffle(self._vc_tuples)
            self._targets = list(map(lambda vc_tuple: vc_tuple[1], self._vc_tuples))

        elif split == 'test':
<<<<<<< HEAD
            for num_samples in num_ref_samples:
                # goal: save converted samples with diff num of ref samples to different folders?
                # lists_root / f"eval_{num_samples}sample_list.txt"
                eval_pair_list_file = os.path.join(lists_root, "eval_{}sample_list.txt".format(num_samples))
                if os.path.isfile(eval_pair_list_file):
                    print("[Dataset] eval pair list file exists: {}".format(eval_pair_list_file))
                    with open(eval_pair_list_file, "r") as f:
                        lines = f.read().splitlines()
                    X += [line.split(",") for line in lines]
                else:
                    print("[Dataset] eval pair list file does not exist: {}".format(eval_pair_list_file))
                    # generate eval pairs
                    ## eval_lists_root / "eval_list.txt"
                    ## list contents: E30001-E30025
                    with open(os.path.join(eval_lists_root, 'eval_list.txt')) as f:
                        file_list = f.read().splitlines()
                    ## eval_lists_root / "E_train_list.txt": English training sample list?
                    # E10001-E10060, E20001-E20050
                    with open(os.path.join(eval_lists_root, 'E_train_list.txt')) as f:
                        train_file_list = f.read().splitlines()
                    # Evaluation adress pairs
                    eval_pairs = generate_eval_pairs(file_list, train_file_list, eval_data_root, num_samples)
                    # write in file
                    with open(eval_pair_list_file, "w") as f:
                        for line in eval_pairs:
                            f.write(",".join(line)+"\n")
                    X += eval_pairs
        else:
            raise ValueError('Invalid \'split\' argument for dataset: VCTK_VCC2020Dataset!')
        print('[Dataset] - number of data for ' + split + ': ' + str(len(X)))
        self.X = X
        # /Prepare .wav adress

        # Be careful, `self.X` could be updated by `extract_spk_embs()`
        if spk_emb_source == "external":
            # extract spk embs beforehand
            print("[Dataset] Extracting speaker emebddings")
            self.extract_spk_embs()
        else:
            NotImplementedError

    def extract_spk_embs(self):
        """"Update path object, then generate and save embedding"""
        # load speaker encoder
=======
            # target is other speaker, source:target = 1:N
            # Missing utterances in original code: E10001-E10050 (c.f. tarepan/s3prl#2)
            sources = list(filter(lambda item_id: item_id.subtype == "eval_source", all_utterances))
            self._targets = list(filter(lambda i: i.subtype == "train_target_task1", all_utterances))
            # Load saved pathes
            vc_tuples = try_load_vc_tuples(self._path_contents, num_target)
            # Generate pathes
            if vc_tuples is None:
                vc_tuples = generate_vc_tuples(sources, self._targets, num_target)
                save_vc_tuples(self._path_contents, num_target, vc_tuples)
            self._vc_tuples = vc_tuples

        # Deploy dataset contents.
        contents_acquired = try_to_acquire_archive_contents(adress_archive, self._path_contents)
        if not contents_acquired:
            # Generate the dataset contents from corpus
            print("Dataset archive file is not found. Automatically generating new dataset...")
            self._generate_dataset_contents()
            save_archive(self._path_contents, adress_archive)
            print("Dataset contents was generated and archive was saved.")

        # Report
        print(f"[Dataset] - number of data for {split}: {len(self._vc_tuples)}")

    def _generate_dataset_contents(self) -> None:
        """Generate dataset with corpus auto-download and preprocessing.
        """

        self._corpus.get_contents()

>>>>>>> adb835bb
        spk_encoder = VoiceEncoder()
        for item_id in tqdm(self._targets, desc="Preprocessing", unit="utterance"):
            self._extract_a_spk_emb(
                self._corpus.get_item_path(item_id),
                self.get_path_emb(item_id),
                spk_encoder,
            )

    def _extract_a_spk_emb(self, wav_path, spk_emb_path, spk_encoder):
        """Extract speaker embedding from an untterance."""
        ## on-memory preprocessing
        wav = preprocess_wav(wav_path)
        embedding = spk_encoder.embed_utterance(wav)
        # save spk emb
        # spk_emb_path/(inHDF5)spk_emb
        write_hdf5(str(spk_emb_path), "spk_emb", embedding.astype(np.float32))

    def _load_wav(self, wav_path, fs):
        """Load wav file with resampling if needed

        Args:
            wav_path: Adress of waveform
            fs: Sampling frequency
        Returns:
            (Time) Single-channel waveform
        """
        # use librosa to resample. librosa gives range [-1, 1]
        # mono=True in default, so this is single-channel waveform
        wav, sr = librosa.load(wav_path, sr=fs)
        return wav, sr

    def __len__(self):
        """Number of .wav files (and same number of embeddings)"""
        return len(self._vc_tuples)

    def get_all_lmspcs(self):
        """Acquire log-mel spectrograms from all waveforms.

        Returns:
            [(Time, MelFreq)] List of log-mel spectrogram
        """

        lmspcs = []
        for xs in tqdm(self._vc_tuples, dynamic_ncols=True, desc="Extracting target acoustic features"):
            # input_wav_path = 
            input_wav_path = self._corpus.get_item_path(xs[0])
            # (Time), (Time)
            input_wav_original, fs_original = self._load_wav(input_wav_path, fs=None)
            # (Time) => (Time, MelFreq)
            lmspc = logmelspectrogram(
                x=input_wav_original,
                fs=fs_original,
                n_mels=self.fbank_config["n_mels"],
                n_fft=self.fbank_config["n_fft"],
                n_shift=self.fbank_config["n_shift"],
                win_length=self.fbank_config["win_length"],
                window=self.fbank_config["window"],
                fmin=self.fbank_config["fmin"],
                fmax=self.fbank_config["fmax"],
            )
            lmspcs.append(lmspc)
        return lmspcs
        

    def __getitem__(self, index):
        """
        Load raw waveform, resampled waveform and log-mel-spec in place (not preprocessed).

        Returns:
            input_wav_resample (ndarray): The waveform, could be resampled by `FS`
            input_wav_original (ndarray): The waveform, acquired with sr=fbank_config["fs"]
            lmspc: log-mel spectrogram
            ref_spk_emb: Averaged self|target speaker embedding
            input_wav_path: Path of .wav file, modified when split==`test`
            ref_spk_name: Speaker name of embedding
        """

        selected = self._vc_tuples[index]
        input_wav_path = self._corpus.get_item_path(selected[0])
        spk_emb_paths = list(map(lambda item_id: self.get_path_emb(item_id), selected[1:]))
        # Speaker name of target embedding
        ref_spk_name = selected[1].speaker

        # FS: Target sampling rate (global variable)
        input_wav_original, _ = self._load_wav(input_wav_path, fs=self.fbank_config["fs"])
        input_wav_resample, fs_resample = self._load_wav(input_wav_path, fs=FS)

        # ad-hoc spectrogram generation
        lmspc = logmelspectrogram(
            x=input_wav_original,
            fs=self.fbank_config["fs"],
            n_mels=self.fbank_config["n_mels"],
            n_fft=self.fbank_config["n_fft"],
            n_shift=self.fbank_config["n_shift"],
            win_length=self.fbank_config["win_length"],
            window=self.fbank_config["window"],
            fmin=self.fbank_config["fmin"],
            fmax=self.fbank_config["fmax"],
        )

        # An averaged embedding of the speaker's N utterances
        ref_spk_embs = [read_hdf5(spk_emb_path, "spk_emb") for spk_emb_path in spk_emb_paths]
        ref_spk_embs = np.stack(ref_spk_embs, axis=0)
        ref_spk_emb = np.mean(ref_spk_embs, axis=0)

        # Test split: change input wav path name
        if self.split == "test":
            input_wav_name = input_wav_path.replace(".wav", "")
            input_wav_path = f"{input_wav_name}_{len(spk_emb_paths)}samples.wav"

        return input_wav_resample, input_wav_original, lmspc, ref_spk_emb, input_wav_path, ref_spk_name
    
    def collate_fn(self, batch):
        """collate function used by dataloader.

        Sort data with feature time length, then pad features.
        Args:
            batch: (B, input_wav_resample, input_wav_original, lmspc, ref_spk_emb, input_wav_path, ref_spk_name)
        Returns:
            wavs: List[Tensor(`input_wav_resample`)]
            wavs_2: List[Tensor(`input_wav_original`)]
            acoustic_features: List[Tensor(`lmspc`)]
            acoustic_features_padded: `acoustic_features` padded by PyTorch function
            acoustic_feature_lengths: Tensor(feature time length)
            wav_paths: List[`input_wav_path`]
            ref_spk_embs: Tensor(`ref_spk_emb`)
            ref_spk_names: List[`ref_spk_name`]
        """

        sorted_batch = sorted(batch, key=lambda x: -x[1].shape[0])

        bs = len(sorted_batch) # batch_size
        wavs = [torch.from_numpy(sorted_batch[i][0]) for i in range(bs)]
        wavs_2 = [torch.from_numpy(sorted_batch[i][1]) for i in range(bs)] # This is used for obj eval
        acoustic_features = [torch.from_numpy(sorted_batch[i][2]) for i in range(bs)]
        acoustic_features_padded = pad_sequence(acoustic_features, batch_first=True)
        acoustic_feature_lengths = torch.from_numpy(np.array([acoustic_feature.size(0) for acoustic_feature in acoustic_features]))
        ref_spk_embs = torch.from_numpy(np.array([sorted_batch[i][3] for i in range(bs)]))
        wav_paths = [sorted_batch[i][4] for i in range(bs)]
        ref_spk_names = [sorted_batch[i][5] for i in range(bs)]
        
        return wavs, wavs_2, acoustic_features, acoustic_features_padded, acoustic_feature_lengths, wav_paths, ref_spk_embs, ref_spk_names<|MERGE_RESOLUTION|>--- conflicted
+++ resolved
@@ -70,30 +70,6 @@
     Returns:
         (List[ItemId]): #0 is a source, #1~ are targets
     """
-<<<<<<< HEAD
-    # X::Pair[]
-    X = []
-    for trgspk in TRGSPKS_TASK1:
-        # Target .wav file adress list of a speaker, filtered out those exist
-        spk_file_list = []
-        for number in train_file_list:
-            # eval_data_root / trgspk / f"{number}.wav"
-            wav_path = os.path.join(eval_data_root, trgspk, number + ".wav")
-            if os.path.isfile(wav_path):
-                spk_file_list.append(wav_path)
-            else:
-                print(f"Remove from train_file_list: {wav_path}")
-        # generate pairs
-        for srcspk in SRCSPKS:
-            for number in file_list:
-                random.shuffle(spk_file_list)
-                # Pair: [adress_src, adress_tgt_1, adress_tgt_2, ..., adress_tgt_num_samples]
-                # eval_data_root / srcspk / f"{number}.wav"
-                pair = [os.path.join(eval_data_root, srcspk, number + ".wav")]
-                pair.extend(spk_file_list[:num_samples])
-                X.append(pair)
-    return X
-=======
     target_speakers = set(map(lambda item_id: item_id.speaker, targets))
     full_list = []
     for trgspk in target_speakers:
@@ -103,7 +79,6 @@
             vc_tuple = [src, *random.sample(utts_of_trgspk, num_target)]
             full_list.append(vc_tuple)
     return full_list
->>>>>>> adb835bb
 
 
 class VCTK_VCC2020Dataset(Dataset):
@@ -182,52 +157,6 @@
             self._targets = list(map(lambda vc_tuple: vc_tuple[1], self._vc_tuples))
 
         elif split == 'test':
-<<<<<<< HEAD
-            for num_samples in num_ref_samples:
-                # goal: save converted samples with diff num of ref samples to different folders?
-                # lists_root / f"eval_{num_samples}sample_list.txt"
-                eval_pair_list_file = os.path.join(lists_root, "eval_{}sample_list.txt".format(num_samples))
-                if os.path.isfile(eval_pair_list_file):
-                    print("[Dataset] eval pair list file exists: {}".format(eval_pair_list_file))
-                    with open(eval_pair_list_file, "r") as f:
-                        lines = f.read().splitlines()
-                    X += [line.split(",") for line in lines]
-                else:
-                    print("[Dataset] eval pair list file does not exist: {}".format(eval_pair_list_file))
-                    # generate eval pairs
-                    ## eval_lists_root / "eval_list.txt"
-                    ## list contents: E30001-E30025
-                    with open(os.path.join(eval_lists_root, 'eval_list.txt')) as f:
-                        file_list = f.read().splitlines()
-                    ## eval_lists_root / "E_train_list.txt": English training sample list?
-                    # E10001-E10060, E20001-E20050
-                    with open(os.path.join(eval_lists_root, 'E_train_list.txt')) as f:
-                        train_file_list = f.read().splitlines()
-                    # Evaluation adress pairs
-                    eval_pairs = generate_eval_pairs(file_list, train_file_list, eval_data_root, num_samples)
-                    # write in file
-                    with open(eval_pair_list_file, "w") as f:
-                        for line in eval_pairs:
-                            f.write(",".join(line)+"\n")
-                    X += eval_pairs
-        else:
-            raise ValueError('Invalid \'split\' argument for dataset: VCTK_VCC2020Dataset!')
-        print('[Dataset] - number of data for ' + split + ': ' + str(len(X)))
-        self.X = X
-        # /Prepare .wav adress
-
-        # Be careful, `self.X` could be updated by `extract_spk_embs()`
-        if spk_emb_source == "external":
-            # extract spk embs beforehand
-            print("[Dataset] Extracting speaker emebddings")
-            self.extract_spk_embs()
-        else:
-            NotImplementedError
-
-    def extract_spk_embs(self):
-        """"Update path object, then generate and save embedding"""
-        # load speaker encoder
-=======
             # target is other speaker, source:target = 1:N
             # Missing utterances in original code: E10001-E10050 (c.f. tarepan/s3prl#2)
             sources = list(filter(lambda item_id: item_id.subtype == "eval_source", all_utterances))
@@ -258,7 +187,6 @@
 
         self._corpus.get_contents()
 
->>>>>>> adb835bb
         spk_encoder = VoiceEncoder()
         for item_id in tqdm(self._targets, desc="Preprocessing", unit="utterance"):
             self._extract_a_spk_emb(
