--- conflicted
+++ resolved
@@ -1,38 +1,8 @@
 <div align="center">
 
-<<<<<<< HEAD
 # Intra-lingual A2A VC / S3PRL-VC <!-- omit in toc -->
 [![Open In Colab](https://colab.research.google.com/assets/colab-badge.svg)][notebook]
 [![Paper](http://img.shields.io/badge/paper-arxiv.2110.06280-B31B1B.svg)][paper]
-=======
-Development: [Wen-Chin Huang](https://github.com/unilight) @ Nagoya University (2021).  
-If you have any questions, please open an issue, or contact through email: wen.chinhuang@g.sp.m.is.nagoya-u.ac.jp
-
-**Note**: This is the **any-to-any** recipe. For the **any-to-one** recipe, please go to the [a2o-vc-vcc2020](../a2o-vc-vcc2020/) recipe.
-
-We have a [preprint paper](https://arxiv.org/abs/2110.06280) describing this toolkit. If you find this recipe useful, please consider citing:
-```
-@inproceedings{huang2021s3prl,
-  title={S3PRL-VC: Open-source Voice Conversion Framework with Self-supervised Speech Representations},
-  author={Huang, Wen-Chin and Yang, Shu-Wen and Hayashi, Tomoki and Lee, Hung-Yi and Watanabe, Shinji and Toda, Tomoki},
-  booktitle={Proc. ICASSP},
-  year={2022}
-}
-```
-
-## Table of contents
-- [Task](#task)
-- [Implementation](#implementation)
-- [Dependencies](#dependencies)
-- [Usage](#usage)
-  - [Preparation](#preparation)
-  - [Training](#training)
-  - [Waveform synthesis (decoding) using a neural vocoder & objective evaluation](#decoding)
-  - (**NEW!!**) [Custom decoding](#custom)
-
-
-## <a name="task"></a> Task
->>>>>>> e52439ed
 
 </div>
 
@@ -42,7 +12,7 @@
 The VCC2020 Task1; Intra-lingual any-to-any voice conversion.  
 Trained on VCTK, evaluated on VCC2020.  
 
-## <a name="implementation"></a> Implementation
+## Implementation
 
 - model:
   - wave2mel: any S3PRL upstreams
@@ -50,32 +20,20 @@
     - speaker: [Resemblyzer]&#8203; ([d-vector])
   - mel2wave: [HiFi-GAN], [kan-bayashi's implementation][HiFi-GAN_impl]
 
-<<<<<<< HEAD
 [d-vector]: https://static.googleusercontent.com/media/research.google.com/zh-TW//pubs/archive/41939.pdf
 [Resemblyzer]: https://github.com/resemble-ai/Resemblyzer
 [HiFi-GAN]: https://arxiv.org/abs/2010.05646
 [HiFi-GAN_impl]: https://github.com/kan-bayashi/ParallelWaveGAN
-=======
-## <a name="dependencies"></a> Dependencies:
->>>>>>> e52439ed
 
 ## Quick Training
 Jump to ☞ [![Open In Colab](https://colab.research.google.com/assets/colab-badge.svg)][notebook], then Run. That's all!  
 
 ## How to Use
 
-<<<<<<< HEAD
 ### 1. Install
 First you should set up `s3prl` itself (follow instructions in root README), then coutinue.  
 
 ```bash
-=======
-## <a name="usage"></a> Usage
-
-### <a name="preparation"></a> Preparation
-```
-# Download the VCTK and the VCC2020 datasets.
->>>>>>> e52439ed
 cd <root-to-s3prl>/s3prl/downstream/a2a-vc-vctk
 pip install -r requirements.txt
 ```
@@ -86,26 +44,15 @@
 ./vocoder_download.sh ./
 ```
 
-<<<<<<< HEAD
 ### 3. Training
 `<upstream>` is wave2unit model, `<tag>` is arbitrary name.  
 
 ```bash
 cd ../..
-=======
-### <a name="training"></a> Training 
-The following command starts a training run given any `<upstream>`.
-```
-cd <root-to-s3prl>/s3prl
->>>>>>> e52439ed
 ./downstream/a2a-vc-vctk/vc_train.sh <upstream> downstream/a2a-vc-vctk/config_ar_taco2.yaml <tag>
 ```
 
-<<<<<<< HEAD
 Waveforms w/ Griffin-Lim are generated intermittently @ `<root-to-s3prl>/s3prl/result/downstream/a2a_vc_vctk_<tag>_<upstream>/<step>/test/wav/`
-=======
-### <a name="decoding"></a> Waveform synthesis (decoding) using a neural vocoder & objective evaluation
->>>>>>> e52439ed
 
 ### 4. Evaluation: Waveform synthesis & objective metrics
 
@@ -130,7 +77,6 @@
 - output2: stdout (e.g. `decoar2 10 samples epoch 48000 best: 9.28 41.80 0.197 1.3 4.0 27.00`)
 - output3: detailed utterance-wise results @ `<root-to-s3prl>/s3prl/result/downstream/a2a_vc_vctk_taco2_ar_<upstream>/<step>/hifigan_wav/obj_10samples.log`
 
-<<<<<<< HEAD
 If the command fails, please make sure there are trained results in `result/downstream/a2a_vc_vctk_<tag>_<upstream>/`.
 
 ## Change from original s3prl-vc
@@ -157,25 +103,6 @@
 
 [paper]: https://arxiv.org/abs/2110.06280
 [notebook]: https://colab.research.google.com/github/tarepan/s3prl/blob/master/s3prl/downstream/a2a-vc-vctk/training.ipynb
-=======
-### <a name="custom"></a> Custom decoding
-
-Since we are training in the A2O setting, the model accepts source speech from arbitrary speakers.
-
-#### Preparation
-
-Prepare a text file with the form of yaml. We follow the format in [S2VC](https://github.com/howard1337/S2VC#voice-coanversion-with-pretrained-models). Please see the following example:
-
-```
-TEF1_wenchin_001: # this will be the name of the generated file.
-    src_spk_name: "wenchin" # This field is needed to match the interface. It is not really used.
-    ref_spk_name: "TEF1" # This field is needed to match the interface. It is not really used.
-    src: /mrnas02/internal/wenchin-h/Experiments/s3prl-merge/s3prl/downstream/a2a-vc-vctk/data/wenchin_recording/wenchin_001.wav # Note that absolute path is needed.
-    ref: # An average of d-vectors extracted with these speech files will be used. Note that absolute path is needed.
-        - /mrnas02/internal/wenchin-h/Experiments/s3prl-merge/s3prl/downstream/a2o-vc-vcc2020/data/vcc2020/TEF1/E20008.wav
-        - /mrnas02/internal/wenchin-h/Experiments/s3prl-merge/s3prl/downstream/a2o-vc-vcc2020/data/vcc2020/TEF1/E20024.wav
-        - /mrnas02/internal/wenchin-h/Experiments/s3prl-merge/s3prl/downstream/a2o-vc-vcc2020/data/vcc2020/TEF1/E20011.wav
-```
 
 #### Decoding
 
@@ -192,5 +119,4 @@
 ./downstream/a2a-vc-vctk/custom_decode.sh ar_taco2 vq_wav2vec 50000 downstream/a2a-vc-vctk/hifigan_vctk downstream/a2a-vc-vctk/data/lists/custom_eval_wenchin.yaml
 ```
 
-After the decoding process ends, you should be able to find the generated files in `result/downstream/a2a_vc_vctk_<tag>_<upstream>/custom_test/`.
->>>>>>> e52439ed
+After the decoding process ends, you should be able to find the generated files in `result/downstream/a2a_vc_vctk_<tag>_<upstream>/custom_test/`.