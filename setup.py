# Always prefer setuptools over distutils
from setuptools import setup, find_packages
import pathlib

here = pathlib.Path(__file__).parent.resolve()

# Get the long description from the README file
long_description = (here / 'README.md').read_text(encoding='utf-8')

requirements = [
    "torch>=1.7.0, !=1.10.0",
    "torchaudio>=0.7.0",
    "torchvision>=0.8.0",
    "joblib>=0.12.4",
    "librosa>=0.7.2",
    "scipy>=1.5.4",
    "scikit-learn>=0.23.2",
    "PyYAML>=5.4",
    "tqdm>=4.56.0",
    "numpy>=1.21",
    "pandas>=1.1.5",
    "tensorboardX>=1.9, <2.3",
    "matplotlib>=3.3.4",
    "Pillow>=6.2.2",
    "numba>=0.48",
    "gdown>=3.12.2",
    "cython>=0.29.21",
    "packaging>=20.9",
    "transformers>=4.10.0,<5.0",
    "dtw-python==1.1.6",
    "asteroid==0.4.4",
    "sacrebleu>=2.0.0",
    "kaldi_io",
    "h5py",
    "sox",
    "tabulate",
    "intervaltree",
    "lxml",
    "soundfile",
    "pysndfx",
    "nltk",
    "normalise",
    "editdistance",
    "easydict",
    "catalyst",
    "sentencepiece",
<<<<<<< HEAD
    "huggingface_hub",
=======
    "huggingface_hub>=0.2.1", # TODO: Replace with v0.0.17 when it is released
    "mutagen",
    "fairseq @ git+https://github.com//pytorch/fairseq.git@f2146bdc7abf293186de9449bfa2272775e39e1d#egg=fairseq",
    "lighthubert @ git+https://github.com/mechanicalsea/lighthubert#egg=lighthubert"
>>>>>>> e52439ed
]

# Arguments marked as "Required" below must be included for upload to PyPI.
# Fields marked as "Optional" may be commented out.

setup(
    # This is the name of your project. The first time you publish this
    # package, this name will be registered for you. It will determine how
    # users can install this project, e.g.:
    #
    # $ pip install sampleproject
    #
    # And where it will live on PyPI: https://pypi.org/project/sampleproject/
    #
    # There are some restrictions on what makes a valid project name
    # specification here:
    # https://packaging.python.org/specifications/core-metadata/#name
    name='s3prl',  # Required

    # Versions should comply with PEP 440:
    # https://www.python.org/dev/peps/pep-0440/
    #
    # For a discussion on single-sourcing the version across setup.py and the
    # project code, see
    # https://packaging.python.org/en/latest/single_source_version.html
    version='0.3.1',  # Required

    # This is a one-line description or tagline of what your project does. This
    # corresponds to the "Summary" metadata field:
    # https://packaging.python.org/specifications/core-metadata/#summary
    description='Self-Supervised Speech Pre-training and Representation Learning Toolkit',  # Optional

    # This is an optional longer description of your project that represents
    # the body of text which users will see when they visit PyPI.
    #
    # Often, this is the same as your README, so you can just read it in from
    # that file directly (as we have already done above)
    #
    # This field corresponds to the "Description" metadata field:
    # https://packaging.python.org/specifications/core-metadata/#description-optional
    long_description=long_description,  # Optional

    # Denotes that our long_description is in Markdown; valid values are
    # text/plain, text/x-rst, and text/markdown
    #
    # Optional if long_description is written in reStructuredText (rst) but
    # required for plain-text or Markdown; if unspecified, "applications should
    # attempt to render [the long_description] as text/x-rst; charset=UTF-8 and
    # fall back to text/plain if it is not valid rst" (see link below)
    #
    # This field corresponds to the "Description-Content-Type" metadata field:
    # https://packaging.python.org/specifications/core-metadata/#description-content-type-optional
    long_description_content_type='text/markdown',  # Optional (see note above)

    # This should be a valid link to your project's main homepage.
    #
    # This field corresponds to the "Home-Page" metadata field:
    # https://packaging.python.org/specifications/core-metadata/#home-page-optional
    url='https://github.com/s3prl/s3prl',  # Optional

    # This should be your name or the name of the organization which owns the
    # project.
    author='s3prl development team',  # Optional

    # This should be a valid email address corresponding to the author listed
    # above.
    author_email='s3prl.speech.ssl@gmail.com',  # Optional

    # Classifiers help users find your project by categorizing it.
    #
    # For a list of valid classifiers, see https://pypi.org/classifiers/
    classifiers=[
        # How mature is this project? Common values are
        #   3 - Alpha
        #   4 - Beta
        #   5 - Production/Stable
        'Development Status :: 3 - Alpha',

        # Pick your license as you wish
        'License :: OSI Approved :: MIT License',

        "Intended Audience :: Science/Research",
        "Topic :: Software Development :: Libraries :: Python Modules",

        # Specify the Python versions you support here. In particular, ensure
        # that you indicate you support Python 3. These classifiers are *not*
        # checked by 'pip install'. See instead 'python_requires' below.
        "Programming Language :: Python :: 3",
        "Programming Language :: Python :: 3.6",
        "Programming Language :: Python :: 3.7",
        "Programming Language :: Python :: 3.8",
        'Programming Language :: Python :: 3.9',
        'Programming Language :: Python :: 3 :: Only',
    ],

    # This field adds keywords for your project which will appear on the
    # project page. What does your project relate to?
    #
    # Note that this is a list of additional keywords, separated
    # by commas, to be used to assist searching for the distribution in a
    # larger catalog.
    keywords='deep learning, speech, self-supervised, representation, pretraining',  # Optional

    # When your source code is in a subdirectory under the project root, e.g.
    # `src/`, it is necessary to specify the `package_dir` argument.
    # package_dir={'': 's3prl'},  # Optional

    # You can just specify package directories manually here if your project is
    # simple. Or you can use find_packages().
    #
    # Alternatively, if you just want to distribute a single Python file, use
    # the `py_modules` argument instead as follows, which will expect a file
    # called `my_module.py` to exist:
    #
    #   py_modules=["my_module"],
    #
    packages=find_packages(include=["s3prl*"]),  # Required

    # Specify which Python versions you support. In contrast to the
    # 'Programming Language' classifiers above, 'pip install' will check this
    # and refuse to install the project if the version does not match. See
    # https://packaging.python.org/guides/distributing-packages-using-setuptools/#python-requires
    python_requires='>=3.6, <4',

    # This field lists other packages that your project depends on to run.
    # Any package you put here will be installed by pip when your project is
    # installed, so they must be valid existing projects.
    #
    # For an analysis of "install_requires" vs pip's requirements files see:
    # https://packaging.python.org/en/latest/requirements.html
    install_requires=requirements,  # Optional

    # List additional groups of dependencies here (e.g. development
    # dependencies). Users will be able to install these using the "extras"
    # syntax, for example:
    #
    #   $ pip install sampleproject[dev]
    #
    # Similar to `install_requires` above, these must be valid existing
    # projects.
    # extras_require={  # Optional
    #     'dev': ['check-manifest'],
    #     'test': ['coverage'],
    # },

    # If there are data files included in your packages that need to be
    # installed, specify them here.
    # package_data={  # Optional
    #     'sample': ['package_data.dat'],
    # },

    # Although 'package_data' is the preferred approach, in some case you may
    # need to place data files outside of your packages. See:
    # http://docs.python.org/distutils/setupscript.html#installing-additional-files
    #
    # In this case, 'data_file' will be installed into '<sys.prefix>/my_data'
    # data_files=[('my_data', ['data/data_file'])],  # Optional

    # To provide executable scripts, use entry points in preference to the
    # "scripts" keyword. Entry points provide cross-platform support and allow
    # `pip` to create the appropriate form of executable for the target
    # platform.
    #
    # For example, the following would provide a command called `sample` which
    # executes the function `main` from this package when invoked:
    # entry_points={  # Optional
    #     'console_scripts': [
    #         'sample=sample:main',
    #     ],
    # },

    # List additional URLs that are relevant to your project as a dict.
    #
    # This field corresponds to the "Project-URL" metadata fields:
    # https://packaging.python.org/specifications/core-metadata/#project-url-multiple-use
    #
    # Examples listed include a pattern for specifying where the package tracks
    # issues, where the source is hosted, where to say thanks to the package
    # maintainers, and where to support the project financially. The key is
    # what's used to render the link text on PyPI.
    project_urls={  # Optional
        'Bug Reports': 'https://github.com/s3prl/s3prl/issues',
        'Source': 'https://github.com/s3prl/s3prl/',
    },
)<|MERGE_RESOLUTION|>--- conflicted
+++ resolved
@@ -44,14 +44,10 @@
     "easydict",
     "catalyst",
     "sentencepiece",
-<<<<<<< HEAD
-    "huggingface_hub",
-=======
     "huggingface_hub>=0.2.1", # TODO: Replace with v0.0.17 when it is released
     "mutagen",
-    "fairseq @ git+https://github.com//pytorch/fairseq.git@f2146bdc7abf293186de9449bfa2272775e39e1d#egg=fairseq",
+    # "fairseq @ git+https://github.com//pytorch/fairseq.git@f2146bdc7abf293186de9449bfa2272775e39e1d#egg=fairseq",
     "lighthubert @ git+https://github.com/mechanicalsea/lighthubert#egg=lighthubert"
->>>>>>> e52439ed
 ]
 
 # Arguments marked as "Required" below must be included for upload to PyPI.
